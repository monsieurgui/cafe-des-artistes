--- conflicted
+++ resolved
@@ -171,20 +171,6 @@
             async with self._processing_lock:
                 # Check if query is a URL
                 is_url = query.startswith(('http://', 'https://', 'www.', 'youtube.com', 'youtu.be'))
-<<<<<<< HEAD
-                
-                # Prepare search query if not a URL
-                if not is_url:
-                    query = f"ytsearch:{query}"
-                
-                # Fast initial metadata extraction with optimized options
-                ytdl_opts = YTDL_OPTIONS.copy()
-                ytdl_opts.update({
-                    'extract_flat': True,  # Only fetch metadata
-                    'force_generic_extractor': False,
-                    'default_search': 'ytsearch'  # Enable YouTube search
-                })
-=======
                 
                 # Prepare search query if not a URL
                 if not is_url:
@@ -206,7 +192,6 @@
                     'buffersize': 32768,
                     'extract_flat': True
                 }
->>>>>>> df4d4790
 
                 # Check cache first
                 if query in self._cached_urls:
@@ -230,11 +215,7 @@
                                 info = info['entries'][0]
 
                             song = {
-<<<<<<< HEAD
-                                'url': info.get('webpage_url', info.get('url', query)),
-=======
                                 'url': info.get('url', info.get('webpage_url', query)),
->>>>>>> df4d4790
                                 'title': info.get('title', 'Unknown'),
                                 'duration': info.get('duration', 0),
                                 'thumbnail': info.get('thumbnail'),
